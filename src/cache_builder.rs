use cache::Cache;

use priority_function::default_priority_function;
use std::usize;

use concurrent_hashmap::{ConcHashMap, Options};
use std::collections::hash_map::RandomState;



/// Error types that can be encountered when a cache is built.
#[derive(Debug, PartialEq)]
pub enum CacheBuildError {
    MinFileSizeIsLargerThanMaxFileSize,
}

/// A builder for Caches.
#[derive(Debug)]
pub struct CacheBuilder {
<<<<<<< HEAD
    size_limit: Option<usize>,
=======
    size_limit: usize,
    accesses_per_refresh: Option<usize>,
>>>>>>> 0b7259b1
    concurrency: Option<u16>,
    priority_function: Option<fn(usize, usize) -> usize>,
    min_file_size: Option<usize>,
    max_file_size: Option<usize>,
}


impl CacheBuilder {

    /// Create a new CacheBuilder.
    ///

    pub fn new() -> CacheBuilder {
        CacheBuilder {
<<<<<<< HEAD
            size_limit: None,
=======
            size_limit,
            accesses_per_refresh: None,
>>>>>>> 0b7259b1
            concurrency: None,
            priority_function: None,
            min_file_size: None,
            max_file_size: None,
        }
    }

    /// Sets the maximum number of bytes (as they exist in the FS) that the cache can hold.
    /// The cache will take up more space in memory due to the backing concurrent HashMap it uses.
    /// The memory overhead can be controlled by setting the concurrency parameter.
    ///
    /// # Arguments
    /// * size_limit - The number of bytes the cache will be able to hold.
    ///
    pub fn size_limit<'a>(&'a mut self, size_limit: usize) -> &mut Self {
        self.size_limit = Some(size_limit);
        self
    }

    /// Sets the concurrency setting of the concurrent hashmap backing the cache.
    /// A higher concurrency setting allows more threads to access the hashmap at the expense of more memory use.
    /// The default is 16.
    pub fn concurrency<'a>(&'a mut self, concurrency: u16) -> &mut Self {
        self.concurrency = Some(concurrency);
        self
    }


    /// Sets the number of times a file can be accessed from the cache before it will be refreshed from the disk.
    /// By providing 1000, that will instruct the cache to refresh the file every 1000 times its accessed.
    /// By default, the cache will not refresh the file.
    ///
    /// This should be useful if you anticipate bitrot for the cache contents in RAM, as it will
    /// refresh the file from the FileSystem, meaning that if there is an error in the cached data,
    /// it will only be served for an average of n/2 accesses before the automatic refresh replaces it
    /// with an assumed correct copy.
    /// Using ECC RAM should mitigate the possibility of bitrot.
    ///
    /// # Panics
    /// This function will panic if a 0 or 1 are supplied.
    /// Something modulo 0 (used when calculating if the file will refresh) will result in an error later.
    /// The cache would try to refresh on every access if 1 was used as the value, which is less
    /// efficient than just accessing the files directly.
    ///
    pub fn accesses_per_refresh<'a>(&'a mut self, accesses: usize) -> &mut Self {
        if accesses < 2 {
            panic!("Incorrectly configured access_per_refresh rate. Values of 0 or 1 are not allowed.");
        } else {
            self.accesses_per_refresh = Some(accesses);
        }
        self
    }


    /// Override the default priority function used for determining if the cache should hold a file.
    /// By default a score is calculated using the square root of the size of a file, times the number
    /// of times it was accessed.
    /// Files with higher priority scores will be kept in the cache when files with lower scores are
    /// added.
    /// If there isn't room in the cache for two files, the one with the lower score will be removed /
    /// won't be added.
    ///
    /// The priority function should be kept simple, as it is calculated on every file in the cache
    /// every time a new file is attempted to be added.
    ///
    /// # Example
    ///
    /// ```
    /// use rocket_file_cache::Cache;
    /// use rocket_file_cache::CacheBuilder;
    /// let cache: Cache = CacheBuilder::new(1024 * 1024 * 50) // 50 MB cache
    ///     .priority_function(|access_count, size| {
    ///         access_count * access_count * size
    ///     })
    ///     .build()
    ///     .unwrap();
    /// ```
    pub fn priority_function<'a>(&'a mut self, priority_function: fn(usize, usize) -> usize) -> &mut Self {
        self.priority_function = Some(priority_function);
        self
    }

    /// Set the minimum size in bytes for files that can be stored in the cache
    pub fn min_file_size<'a>(&'a mut self, min_size: usize) -> &mut Self {
        self.min_file_size = Some(min_size);
        self
    }

    /// Set the maximum size in bytes for files that can be stored in the cache
    pub fn max_file_size<'a>(&'a mut self, max_size: usize) -> &mut Self {
        self.max_file_size = Some(max_size);
        self
    }

    /// Finalize the cache.
    ///
    /// # Example
    ///
    /// ```
    /// use rocket_file_cache::Cache;
    /// use rocket_file_cache::CacheBuilder;
    ///
    /// let cache: Cache = CacheBuilder::new(1024 * 1024 * 50) // 50 MB cache
    ///     .min_file_size(1024 * 4) // Don't store files smaller than 4 KB
    ///     .max_file_size(1024 * 1024 * 6) // Don't store files larger than 6 MB
    ///     .build()
    ///     .unwrap();
    /// ```
    pub fn build(&self) -> Result<Cache, CacheBuildError> {

        let size_limit: usize = match self.size_limit {
            Some(s) => s,
            None => {
                warn!("Size for cache not configured. This may lead to the cache using more memory than necessary.");
                usize::MAX
            }
        };

        let priority_function = match self.priority_function {
            Some(pf) => pf,
            None => default_priority_function,
        };

        if let Some(min_file_size) = self.min_file_size {
            if let Some(max_file_size) = self.max_file_size {
                if min_file_size > max_file_size {
                    return Err(CacheBuildError::MinFileSizeIsLargerThanMaxFileSize);
                }
            }
        }

        let min_file_size: usize = match self.min_file_size {
            Some(min) => min,
            None => 0,
        };

        let max_file_size: usize = match self.max_file_size {
            Some(max) => max,
            None => usize::MAX,
        };



        let mut options_files_map: Options<RandomState> = Options::default();
        let mut options_access_map: Options<RandomState> = Options::default();

        if let Some(conc) = self.concurrency {
            options_files_map.concurrency = conc;
            options_access_map.concurrency = conc;
        }


        Ok(Cache {
            size_limit: size_limit,
            min_file_size,
            max_file_size,
            priority_function,
            accesses_per_refresh: self.accesses_per_refresh,
            file_map: ConcHashMap::with_options(options_files_map),
            access_count_map: ConcHashMap::with_options(options_access_map),
        })

    }
}

#[cfg(test)]
mod tests {
    use super::*;

    #[test]
    fn min_greater_than_max() {

        let e: CacheBuildError = CacheBuilder::new(1024 * 1024 * 10)
            .min_file_size(1024 * 1024 * 5)
            .max_file_size(1024 * 1024 * 4)
            .build()
            .unwrap_err();
        assert_eq!(CacheBuildError::MinFileSizeIsLargerThanMaxFileSize, e);
    }

    #[test]
    fn all_options_used_in_build() {
        let _: Cache = CacheBuilder::new(1024 * 1024 * 20)
            .priority_function(|access_count: usize, size: usize| access_count * size)
            .max_file_size(1024 * 1024 * 10)
            .min_file_size(1024 * 10)
            .concurrency(20)
            .accesses_per_refresh(1000)
            .build()
            .unwrap();
    }

}<|MERGE_RESOLUTION|>--- conflicted
+++ resolved
@@ -17,12 +17,8 @@
 /// A builder for Caches.
 #[derive(Debug)]
 pub struct CacheBuilder {
-<<<<<<< HEAD
     size_limit: Option<usize>,
-=======
-    size_limit: usize,
     accesses_per_refresh: Option<usize>,
->>>>>>> 0b7259b1
     concurrency: Option<u16>,
     priority_function: Option<fn(usize, usize) -> usize>,
     min_file_size: Option<usize>,
@@ -37,12 +33,8 @@
 
     pub fn new() -> CacheBuilder {
         CacheBuilder {
-<<<<<<< HEAD
             size_limit: None,
-=======
-            size_limit,
             accesses_per_refresh: None,
->>>>>>> 0b7259b1
             concurrency: None,
             priority_function: None,
             min_file_size: None,
